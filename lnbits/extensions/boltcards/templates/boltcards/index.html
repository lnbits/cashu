--- conflicted
+++ resolved
@@ -220,15 +220,6 @@
           </div>
         </div>
         <q-input
-<<<<<<< HEAD
-          filled
-          dense
-          emit-value
-          v-model.trim="cardDialog.data.card_name"
-          type="text"
-          label="Card name "
-        ></q-input>
-=======
         filled
         dense
         emit-value
@@ -263,7 +254,6 @@
         </div>
         
       
->>>>>>> 99595ba9
         <q-toggle
         @click="toggleKeys"
       v-model="toggleAdvanced"
